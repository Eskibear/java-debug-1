--- conflicted
+++ resolved
@@ -118,13 +118,7 @@
                 debugEvent.shouldResume = false;
             }
         } else if (event instanceof StepEvent) {
-<<<<<<< HEAD
             // do nothing.
-=======
-            ThreadReference stepThread = ((StepEvent) event).thread();
-            context.sendEvent(new Events.StoppedEvent("step", stepThread.uniqueID()));
-            debugEvent.shouldResume = false;
->>>>>>> 388b5fc3
         } else if (event instanceof ExceptionEvent) {
             ThreadReference thread = ((ExceptionEvent) event).thread();
             context.sendEvent(new Events.StoppedEvent("exception", thread.uniqueID()));
